--- conflicted
+++ resolved
@@ -32,11 +32,7 @@
 import { EventTimeline } from "./models/event-timeline";
 import { PushAction, PushProcessor } from "./pushprocessor";
 import { AutoDiscovery } from "./autodiscovery";
-<<<<<<< HEAD
-import { MatrixError } from "./http-api";
-=======
 import * as olmlib from "./crypto/olmlib";
->>>>>>> 588d783a
 import { decodeBase64, encodeBase64 } from "./crypto/olmlib";
 import { ReEmitter } from './ReEmitter';
 import { RoomList } from './crypto/RoomList';
@@ -2142,8 +2138,7 @@
      * Get information about the current key backup.
      * @returns {Promise} Information object from API or null
      */
-<<<<<<< HEAD
-    public async getKeyBackupVersion(): Promise<IKeyBackupVersion> {
+    public async getKeyBackupVersion(): Promise<IKeyBackupInfo> {
         let res;
         try {
             res = await this.http.authedRequest(
@@ -2151,24 +2146,6 @@
                 { prefix: PREFIX_UNSTABLE },
             );
         } catch (e) {
-=======
-    public getKeyBackupVersion(): Promise<IKeyBackupInfo> {
-        return this.http.authedRequest(
-            undefined, "GET", "/room_keys/version", undefined, undefined,
-            { prefix: PREFIX_UNSTABLE },
-        ).then((res) => {
-            if (res.algorithm !== olmlib.MEGOLM_BACKUP_ALGORITHM) {
-                const err = "Unknown backup algorithm: " + res.algorithm;
-                return Promise.reject(err);
-            } else if (!(typeof res.auth_data === "object")
-                || !res.auth_data.public_key) {
-                const err = "Invalid backup data returned";
-                return Promise.reject(err);
-            } else {
-                return res;
-            }
-        }).catch((e) => {
->>>>>>> 588d783a
             if (e.errcode === 'M_NOT_FOUND') {
                 return null;
             } else {
