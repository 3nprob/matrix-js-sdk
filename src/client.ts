--- conflicted
+++ resolved
@@ -363,13 +363,10 @@
 export interface IRoomVersionsCapability {
     default: string;
     available: Record<string, RoomVersionStability>;
-<<<<<<< HEAD
     "org.matrix.msc3244.room_capabilities"?: Record<string, {
         preferred: string;
         support: string[];
     }>; // MSC3244
-=======
->>>>>>> 3339a287
 }
 
 export interface IChangePasswordCapability {
