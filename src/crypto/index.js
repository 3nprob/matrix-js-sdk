--- conflicted
+++ resolved
@@ -619,13 +619,7 @@
                     newKeyId = await this.addSecretStorageKey(
                         SECRET_STORAGE_ALGORITHM_V1_AES, opts,
                     );
-<<<<<<< HEAD
-                    this.setDefaultSecretStorageKeyId(newKeyId);
-=======
                     await this.setDefaultSecretStorageKeyId(newKeyId);
-                    // use the backup key as the new ssss key
-                    ssssKeys[newKeyId] = backupKey;
->>>>>>> 934ed37f
                 }
 
                 // if this key backup is trusted, sign it with the cross signing key
